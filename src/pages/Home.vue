--- conflicted
+++ resolved
@@ -1,5 +1,4 @@
 <script setup lang="ts">
-<<<<<<< HEAD
 import { ref, onMounted, computed, watch } from 'vue'
 import { useToast } from 'vue-toastification'
 import InnerLayoutWrapper from '@/layouts/InnerLayoutWrapper.vue'
@@ -234,24 +233,6 @@
     await setupItemNotifications()
   }
 }, { immediate: false })
-=======
-import { onMounted } from 'vue'
-import InnerLayoutWrapper from '@/layouts/InnerLayoutWrapper.vue'
-import ItemCards from '@/pages/admin/components/ItemCard.vue'
-import { useItemsStore } from '@/stores/items'
-
-const itemsStore = useItemsStore()
-
-// Destructure store properties and methods
-const {
-  items,
-  itemsLoading,
-  updatingItemId,
-  fetchItems,
-  markItemAsClaimed,
-  markItemAsUnclaimed
-} = itemsStore
->>>>>>> 4c1dc9df
 
 onMounted(async () => {
   await getCurrentUser()
@@ -265,15 +246,9 @@
       <v-container fluid class="pa-6">
         <v-row class="mb-6">
           <v-col cols="12">
-<<<<<<< HEAD
             <div class="text-center position-relative">
               <h1 class="text-h3 font-weight-bold text-primary mb-2">
                 {{ pageTitle }}
-=======
-            <div class="text-start">
-              <h1 class="text-h3 text-md-h2 font-weight-bold text-primary mb-2">
-                Lost & Found
->>>>>>> 4c1dc9df
               </h1>
               <p class="text-h6 text-grey-darken-1">
                 {{ pageSubtitle }}
@@ -454,14 +429,9 @@
                     : 'Try adjusting your filters to see more items.'
                   }}
                 </p>
-<<<<<<< HEAD
                 <v-btn 
                   v-if="items.length === 0"
                   color="primary" 
-=======
-                <v-btn
-                  color="primary"
->>>>>>> 4c1dc9df
                   variant="outlined"
                   prepend-icon="mdi-refresh"
                   @click="fetchItems"
@@ -479,7 +449,6 @@
                 </v-btn>
               </div>
 
-<<<<<<< HEAD
               <div v-else>
                 <v-row class="items-grid">
                   <v-col
@@ -527,28 +496,6 @@
                 </v-row>
               </div>
             </v-card>
-=======
-              <!-- Items Grid -->
-              <v-row v-else class="items-grid">
-                <v-col
-                  v-for="item in items"
-                  :key="item.id"
-                  cols="12"
-                  sm="6"
-                  md="4"
-                  lg="3"
-                  xl="3"
-                >
-                  <ItemCards
-                    :item="item"
-                    :is-updating="updatingItemId === item.id"
-                    @mark-as-claimed="markItemAsClaimed"
-                    @mark-as-unclaimed="markItemAsUnclaimed"
-                  />
-                </v-col>
-              </v-row>
-
->>>>>>> 4c1dc9df
           </v-col>
         </v-row>
 
@@ -561,7 +508,6 @@
           @send-message="sendMessage"
         />
 
-<<<<<<< HEAD
         <AdminChatDialog
           v-model:show="showAdminConversationsDialog"
           :item="selectedItemForConversations"
@@ -584,10 +530,4 @@
       </v-container>
     </template>
   </InnerLayoutWrapper>
-</template>
-=======
-.v-card {
-  border-radius: 12px;
-}
-</style>
->>>>>>> 4c1dc9df
+</template>