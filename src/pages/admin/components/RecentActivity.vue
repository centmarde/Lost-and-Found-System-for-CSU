<script lang="ts" setup>
import { computed } from 'vue';
import { 
  type ActivityItem,
  getActivityColor, 
  getActivityIcon, 
  formatTimestamp,
  filterRecentActivities 
} from '@/utils/helpers'; 

interface Props {
  stats: any; // Accept any stats object structure
  maxItems?: number;
  maxDays?: number;
}

<<<<<<< HEAD
const props = withDefaults(defineProps<Props>(), {
  maxItems: 10,
  maxDays: 7
});
=======
defineProps<Props>()

const headers = [
  {
    title: 'Type',
    align: 'start' as const,
    sortable: true,
    key: 'type',
    width: '100px'
  },
  {
    title: 'Item',
    align: 'start' as const,
    sortable: true,
    key: 'title',
    width: '300px'
  },
  {
    title: 'User',
    align: 'start' as const,
    sortable: true,
    key: 'user',
    width: '150px'
  },
  {
    title: 'Status',
    align: 'start' as const,
    sortable: true,
    key: 'status',
    width: '120px'
  },
  {
    title: 'Time',
    align: 'end' as const,
    sortable: true,
    key: 'timestamp',
    width: '120px'
  }
]

const getActivityColor = (type: string) => {
  switch (type) {
    case 'lost': return 'error'
    case 'found': return 'success'
    case 'resolved': return 'primary'
    case 'claimed': return 'info'
    default: return 'grey'
  }
}

const getActivityIcon = (type: string) => {
  switch (type) {
    case 'lost': return 'mdi-alert-circle'
    case 'found': return 'mdi-check-circle'
    case 'resolved': return 'mdi-handshake'
    case 'claimed': return 'mdi-account-check'
    default: return 'mdi-circle'
  }
}
>>>>>>> 4c1dc9df

// Filter and limit recent activities using helper function with safe default
const filteredActivity = computed(() => {
  // Check if recentActivity exists in stats, otherwise return empty array
  const activities = props.stats?.recentActivity || [];
  return filterRecentActivities(activities, props.maxItems, props.maxDays);
});
</script>

<template>
  <v-row class="mt-4">
    <v-col cols="12">
      <v-card class="pa-4" elevation="2">
        <v-card-title class="text-h6 font-weight-bold mb-4">
          <v-icon class="me-2">mdi-clock-outline</v-icon>
          Recent Activity
          <v-chip 
            v-if="filteredActivity.length > 0" 
            class="ms-2" 
            size="small" 
            color="primary"
          >
            {{ filteredActivity.length }}
          </v-chip>
        </v-card-title>
<<<<<<< HEAD
        
        <div v-if="filteredActivity.length === 0" class="text-center py-8">
          <v-icon size="64" color="grey-lighten-1">mdi-inbox</v-icon>
          <div class="text-h6 text-grey-darken-1 mt-2">No recent activity</div>
          <div class="text-body-2 text-grey-darken-1">
            Items and activities from the last {{ maxDays }} days will appear here
          </div>
        </div>
        
        <v-list v-else>
          <v-list-item
            v-for="activity in filteredActivity"
            :key="activity.id"
            class="px-0"
          >
            <template #prepend>
              <v-avatar :color="getActivityColor(activity.type)" size="40">
                <v-icon :icon="getActivityIcon(activity.type)" color="white" />
              </v-avatar>
            </template>

            <v-list-item-title class="font-weight-medium">
              {{ activity.title }}
            </v-list-item-title>
            <v-list-item-subtitle>
              {{
                activity.type.charAt(0).toUpperCase() + activity.type.slice(1)
              }}
              {{ activity.status === 'claimed' ? 'claimed' : '' }} by {{ activity.user }}
            </v-list-item-subtitle>
=======

        <v-data-table
          :headers="headers"
          :items="stats.recentActivity"
          :items-per-page="5"
          :items-per-page-options="[5, 10, 25, 50]"
          class="elevation-0"
          no-data-text="No recent activity"
        >
          <!-- Type column slot -->
          <template v-slot:item.type="{ item }">
            <v-chip
              :color="getActivityColor(item.type)"
              variant="flat"
              size="small"
              class="text-white"
            >
              <v-icon
                :icon="getActivityIcon(item.type)"
                start
                size="16"
              />
              {{ item.type.charAt(0).toUpperCase() + item.type.slice(1) }}
            </v-chip>
          </template>

          <!-- Title column slot -->
          <template v-slot:item.title="{ item }">
            <div class="font-weight-medium">
              {{ item.title }}
            </div>
          </template>

          <!-- Status column slot -->
          <template v-slot:item.status="{ item }">
            <v-chip
              variant="outlined"
              size="small"
              color="primary"
            >
              {{ item.status }}
            </v-chip>
          </template>

          <!-- Timestamp column slot -->
          <template v-slot:item.timestamp="{ item }">
            <div class="text-caption text-grey-darken-1">
              {{ formatTimestamp(item.timestamp) }}
            </div>
          </template>
>>>>>>> 4c1dc9df

          <!-- No data slot -->
          <template v-slot:no-data>
            <div class="text-center py-8">
              <v-icon size="64" color="grey-lighten-1">mdi-inbox</v-icon>
              <div class="text-h6 text-grey-darken-1 mt-2">No recent activity</div>
              <div class="text-body-2 text-grey-darken-1">Items and activities will appear here</div>
            </div>
          </template>
        </v-data-table>
      </v-card>
    </v-col>
  </v-row>
</template><|MERGE_RESOLUTION|>--- conflicted
+++ resolved
@@ -14,72 +14,10 @@
   maxDays?: number;
 }
 
-<<<<<<< HEAD
 const props = withDefaults(defineProps<Props>(), {
   maxItems: 10,
   maxDays: 7
 });
-=======
-defineProps<Props>()
-
-const headers = [
-  {
-    title: 'Type',
-    align: 'start' as const,
-    sortable: true,
-    key: 'type',
-    width: '100px'
-  },
-  {
-    title: 'Item',
-    align: 'start' as const,
-    sortable: true,
-    key: 'title',
-    width: '300px'
-  },
-  {
-    title: 'User',
-    align: 'start' as const,
-    sortable: true,
-    key: 'user',
-    width: '150px'
-  },
-  {
-    title: 'Status',
-    align: 'start' as const,
-    sortable: true,
-    key: 'status',
-    width: '120px'
-  },
-  {
-    title: 'Time',
-    align: 'end' as const,
-    sortable: true,
-    key: 'timestamp',
-    width: '120px'
-  }
-]
-
-const getActivityColor = (type: string) => {
-  switch (type) {
-    case 'lost': return 'error'
-    case 'found': return 'success'
-    case 'resolved': return 'primary'
-    case 'claimed': return 'info'
-    default: return 'grey'
-  }
-}
-
-const getActivityIcon = (type: string) => {
-  switch (type) {
-    case 'lost': return 'mdi-alert-circle'
-    case 'found': return 'mdi-check-circle'
-    case 'resolved': return 'mdi-handshake'
-    case 'claimed': return 'mdi-account-check'
-    default: return 'mdi-circle'
-  }
-}
->>>>>>> 4c1dc9df
 
 // Filter and limit recent activities using helper function with safe default
 const filteredActivity = computed(() => {
@@ -105,7 +43,6 @@
             {{ filteredActivity.length }}
           </v-chip>
         </v-card-title>
-<<<<<<< HEAD
         
         <div v-if="filteredActivity.length === 0" class="text-center py-8">
           <v-icon size="64" color="grey-lighten-1">mdi-inbox</v-icon>
@@ -136,58 +73,6 @@
               }}
               {{ activity.status === 'claimed' ? 'claimed' : '' }} by {{ activity.user }}
             </v-list-item-subtitle>
-=======
-
-        <v-data-table
-          :headers="headers"
-          :items="stats.recentActivity"
-          :items-per-page="5"
-          :items-per-page-options="[5, 10, 25, 50]"
-          class="elevation-0"
-          no-data-text="No recent activity"
-        >
-          <!-- Type column slot -->
-          <template v-slot:item.type="{ item }">
-            <v-chip
-              :color="getActivityColor(item.type)"
-              variant="flat"
-              size="small"
-              class="text-white"
-            >
-              <v-icon
-                :icon="getActivityIcon(item.type)"
-                start
-                size="16"
-              />
-              {{ item.type.charAt(0).toUpperCase() + item.type.slice(1) }}
-            </v-chip>
-          </template>
-
-          <!-- Title column slot -->
-          <template v-slot:item.title="{ item }">
-            <div class="font-weight-medium">
-              {{ item.title }}
-            </div>
-          </template>
-
-          <!-- Status column slot -->
-          <template v-slot:item.status="{ item }">
-            <v-chip
-              variant="outlined"
-              size="small"
-              color="primary"
-            >
-              {{ item.status }}
-            </v-chip>
-          </template>
-
-          <!-- Timestamp column slot -->
-          <template v-slot:item.timestamp="{ item }">
-            <div class="text-caption text-grey-darken-1">
-              {{ formatTimestamp(item.timestamp) }}
-            </div>
-          </template>
->>>>>>> 4c1dc9df
 
           <!-- No data slot -->
           <template v-slot:no-data>
